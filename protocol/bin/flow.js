--- conflicted
+++ resolved
@@ -347,15 +347,7 @@
 export type uint64 = number
 export type long = number
 export type double = number
-<<<<<<< HEAD
 export type bytes = Buffer
-export type RPCError = {
-  code: number,
-  desc: string
-}
-=======
-export type bytes = any
->>>>>>> 91584fd6
 export type WaitingHandlerType = (waiting: boolean, method: string, sessionID: number) => void
 
 // $FlowIssue we're calling an internal method on engine that's there just for us
