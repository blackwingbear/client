--- conflicted
+++ resolved
@@ -1,6 +1,5 @@
 // @flow
 
-<<<<<<< HEAD
 export type FeatureKeys = 'admin'
  | 'mobileAppsExist'
  | 'recentFilesEnabled'
@@ -9,10 +8,7 @@
  | 'tabPeopleEnabled'
  | 'tabProfileEnabled'
  | 'tabSettingsEnabled'
-=======
-export type FeatureKeys = 'admin' | 'mobileAppsExist' | 'tabPeopleEnabled'
-| 'tabSettingsEnabled' | 'tabProfileEnabled' | 'recentFilesEnabled' | 'serviceFacebookEnabled' | 'plansEnabled'
->>>>>>> 4dcf3519
+ | 'plansEnabled'
 
 export type FeatureFlags = {[key: FeatureKeys]: boolean}
 
